--- conflicted
+++ resolved
@@ -240,9 +240,8 @@
 	  else if [ -x /bin/bash ]; then echo /bin/bash; \
 	  else echo sh; fi ; fi)
 
-<<<<<<< HEAD
-HOSTCC       = gcc
-HOSTCXX      = g++
+HOSTCC       = $(CCACHE) gcc
+HOSTCXX      = $(CCACHE) g++
 HOSTCFLAGS   = -Wall -Wmissing-prototypes -Wstrict-prototypes -O3 -fomit-frame-pointer
 HOSTCXXFLAGS = -O3
 
@@ -250,12 +249,6 @@
 HOSTCFLAGS  += -Wno-unused-value -Wno-unused-parameter \
 		-Wno-missing-field-initializers -fno-delete-null-pointer-checks
 endif
-=======
-HOSTCC       = $(CCACHE) gcc
-HOSTCXX      = $(CCACHE) g++
-HOSTCFLAGS   = -Wall -Wmissing-prototypes -Wstrict-prototypes -O2 -fomit-frame-pointer
-HOSTCXXFLAGS = -O2
->>>>>>> ba3e1a76
 
 # Decide whether to build built-in, modular, or both.
 # Normally, just do built-in.
