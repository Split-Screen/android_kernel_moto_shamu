--- conflicted
+++ resolved
@@ -242,18 +242,13 @@
 
 HOSTCC       = $(CCACHE) gcc
 HOSTCXX      = $(CCACHE) g++
-<<<<<<< HEAD
-HOSTCFLAGS   = -Wall -Wmissing-prototypes -Wstrict-prototypes -O3 -fomit-frame-pointer
+HOSTCFLAGS   = -Wall -Wmissing-prototypes -Wstrict-prototypes -O3 -fomit-frame-pointer -std=gnu89
 HOSTCXXFLAGS = -O3
 
 ifeq ($(shell $(HOSTCC) -v 2>&1 | grep -c "clang version"), 1)
 HOSTCFLAGS  += -Wno-unused-value -Wno-unused-parameter \
 		-Wno-missing-field-initializers -fno-delete-null-pointer-checks
 endif
-=======
-HOSTCFLAGS   = -Wall -Wmissing-prototypes -Wstrict-prototypes -O2 -fomit-frame-pointer -std=gnu89
-HOSTCXXFLAGS = -O2
->>>>>>> b3cbe70e
 
 # Decide whether to build built-in, modular, or both.
 # Normally, just do built-in.
