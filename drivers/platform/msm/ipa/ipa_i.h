/* Copyright (c) 2012-2014, The Linux Foundation. All rights reserved.
 *
 * This program is free software; you can redistribute it and/or modify
 * it under the terms of the GNU General Public License version 2 and
 * only version 2 as published by the Free Software Foundation.
 *
 * This program is distributed in the hope that it will be useful,
 * but WITHOUT ANY WARRANTY; without even the implied warranty of
 * MERCHANTABILITY or FITNESS FOR A PARTICULAR PURPOSE.  See the
 * GNU General Public License for more details.
 */

#ifndef _IPA_I_H_
#define _IPA_I_H_

#include <linux/bitops.h>
#include <linux/cdev.h>
#include <linux/export.h>
#include <linux/idr.h>
#include <linux/list.h>
#include <linux/mutex.h>
#include <linux/skbuff.h>
#include <linux/slab.h>
#include <mach/ipa.h>
#include <mach/sps.h>
#include "ipa_hw_defs.h"
#include "ipa_ram_mmap.h"
#include "ipa_reg.h"

#define DRV_NAME "ipa"
#define IPA_COOKIE 0x57831603
#define MTU_BYTE 1500

#define IPA_NUM_PIPES 0x14
#define IPA_SYS_DESC_FIFO_SZ 0x800
#define IPA_SYS_TX_DATA_DESC_FIFO_SZ 0x1000
#define IPA_LAN_RX_HEADER_LENGTH (2)
#define IPA_QMAP_HEADER_LENGTH (4)
#define IPA_DL_CHECKSUM_LENGTH (8)

#define IPADBG(fmt, args...) \
	pr_debug(DRV_NAME " %s:%d " fmt, __func__, __LINE__, ## args)
#define IPAERR(fmt, args...) \
	pr_err(DRV_NAME " %s:%d " fmt, __func__, __LINE__, ## args)

#define WLAN_AMPDU_TX_EP 15
#define WLAN_PROD_TX_EP  19
#define WLAN1_CONS_RX_EP  14
#define WLAN2_CONS_RX_EP  16
#define WLAN3_CONS_RX_EP  17
#define WLAN4_CONS_RX_EP  18

#define MAX_NUM_EXCP     8

#define IPA_STATS

#ifdef IPA_STATS
#define IPA_STATS_INC_CNT(val) do {			\
				++val;			\
			} while (0)
#define IPA_STATS_DEC_CNT(val) (--val)
#define IPA_STATS_EXCP_CNT(flags, base) do {			\
			int i;					\
			for (i = 0; i < MAX_NUM_EXCP; i++)	\
				if (flags & BIT(i))		\
					++base[i];		\
			if (flags == 0)				\
				++base[MAX_NUM_EXCP - 1];	\
			} while (0)
#else
#define IPA_STATS_INC_CNT(x) do { } while (0)
#define IPA_STATS_DEC_CNT(x)
#define IPA_STATS_EXCP_CNT(flags, base) do { } while (0)
#endif


#define IPA_TOS_EQ			BIT(0)
#define IPA_PROTOCOL_EQ			BIT(1)
#define IPA_OFFSET_MEQ32_0		BIT(2)
#define IPA_OFFSET_MEQ32_1		BIT(3)
#define IPA_IHL_OFFSET_RANGE16_0	BIT(4)
#define IPA_IHL_OFFSET_RANGE16_1	BIT(5)
#define IPA_IHL_OFFSET_EQ_16		BIT(6)
#define IPA_IHL_OFFSET_EQ_32		BIT(7)
#define IPA_IHL_OFFSET_MEQ32_0		BIT(8)
#define IPA_OFFSET_MEQ128_0		BIT(9)
#define IPA_OFFSET_MEQ128_1		BIT(10)
#define IPA_TC_EQ			BIT(11)
#define IPA_FL_EQ			BIT(12)
#define IPA_IHL_OFFSET_MEQ32_1		BIT(13)
#define IPA_METADATA_COMPARE		BIT(14)
#define IPA_IPV4_IS_FRAG		BIT(15)

#define IPA_HDR_BIN0 0
#define IPA_HDR_BIN1 1
#define IPA_HDR_BIN2 2
#define IPA_HDR_BIN3 3
#define IPA_HDR_BIN4 4
#define IPA_HDR_BIN_MAX 5

#define IPA_EVENT_THRESHOLD 0x10

/*
 * Due to ZLT issue with USB 3.0 core, IPA BAM threashold need to be set
 * to max packet size + 1. After setting the threshold, USB core
 * will not be notified on ZLTs
 */
#define IPA_USB_EVENT_THRESHOLD 0x4001

#define IPA_RX_POOL_CEIL 32
#define IPA_RX_SKB_SIZE 1792

#define IPA_A5_MUX_HDR_NAME "ipa_excp_hdr"
#define IPA_LAN_RX_HDR_NAME "ipa_lan_hdr"
#define IPA_INVALID_L4_PROTOCOL 0xFF

#define IPA_CLIENT_IS_PROD(x) (x >= IPA_CLIENT_PROD && x < IPA_CLIENT_CONS)
#define IPA_CLIENT_IS_CONS(x) (x >= IPA_CLIENT_CONS && x < IPA_CLIENT_MAX)
#define IPA_SETFIELD(val, shift, mask) (((val) << (shift)) & (mask))
#define IPA_SETFIELD_IN_REG(reg, val, shift, mask) \
			(reg |= ((val) << (shift)) & (mask))

#define IPA_HW_TABLE_ALIGNMENT(start_ofst) \
	(((start_ofst) + 127) & ~127)
#define IPA_RT_FLT_HW_RULE_BUF_SIZE	(128)

/**
 * struct ipa_mem_buffer - IPA memory buffer
 * @base: base
 * @phys_base: physical base address
 * @size: size of memory buffer
 */
struct ipa_mem_buffer {
	void *base;
	dma_addr_t phys_base;
	u32 size;
};

/**
 * struct ipa_flt_entry - IPA filtering table entry
 * @link: entry's link in global filtering enrties list
 * @rule: filter rule
 * @cookie: cookie used for validity check
 * @tbl: filter table
 * @rt_tbl: routing table
 * @hw_len: entry's size
 */
struct ipa_flt_entry {
	struct list_head link;
	struct ipa_flt_rule rule;
	u32 cookie;
	struct ipa_flt_tbl *tbl;
	struct ipa_rt_tbl *rt_tbl;
	u32 hw_len;
	int id;
};

/**
 * struct ipa_rt_tbl - IPA routing table
 * @link: table's link in global routing tables list
 * @head_rt_rule_list: head of routing rules list
 * @name: routing table name
 * @idx: routing table index
 * @rule_cnt: number of rules in routing table
 * @ref_cnt: reference counter of raouting table
 * @set: collection of routing tables
 * @cookie: cookie used for validity check
 * @in_sys: flag indicating if the table is located in system memory
 * @sz: the size of the routing table
 * @curr_mem: current routing tables block in sys memory
 * @prev_mem: previous routing table block in sys memory
 */
struct ipa_rt_tbl {
	struct list_head link;
	struct list_head head_rt_rule_list;
	char name[IPA_RESOURCE_NAME_MAX];
	u32 idx;
	u32 rule_cnt;
	u32 ref_cnt;
	struct ipa_rt_tbl_set *set;
	u32 cookie;
	bool in_sys;
	u32 sz;
	struct ipa_mem_buffer curr_mem;
	struct ipa_mem_buffer prev_mem;
	int id;
};

/**
 * struct ipa_hdr_entry - IPA header table entry
 * @link: entry's link in global header table entries list
 * @hdr: the header
 * @hdr_len: header length
 * @name: name of header table entry
 * @is_partial: flag indicating if header table entry is partial
 * @offset_entry: entry's offset
 * @cookie: cookie used for validity check
 * @ref_cnt: reference counter of raouting table
 */
struct ipa_hdr_entry {
	struct list_head link;
	u8 hdr[IPA_HDR_MAX_SIZE];
	u32 hdr_len;
	char name[IPA_RESOURCE_NAME_MAX];
	u8 is_partial;
	struct ipa_hdr_offset_entry *offset_entry;
	u32 cookie;
	u32 ref_cnt;
	int id;
};

/**
 * struct ipa_hdr_offset_entry - IPA header offset entry
 * @link: entry's link in global header offset entries list
 * @offset: the offset
 * @bin: bin
 */
struct ipa_hdr_offset_entry {
	struct list_head link;
	u32 offset;
	u32 bin;
};

/**
 * struct ipa_hdr_tbl - IPA header table
 * @head_hdr_entry_list: header entries list
 * @head_offset_list: header offset list
 * @head_free_offset_list: header free offset list
 * @hdr_cnt: number of headers
 * @end: the last header index
 */
struct ipa_hdr_tbl {
	struct list_head head_hdr_entry_list;
	struct list_head head_offset_list[IPA_HDR_BIN_MAX];
	struct list_head head_free_offset_list[IPA_HDR_BIN_MAX];
	u32 hdr_cnt;
	u32 end;
};

/**
 * struct ipa_flt_tbl - IPA filter table
 * @head_flt_rule_list: filter rules list
 * @rule_cnt: number of filter rules
 * @in_sys: flag indicating if filter table is located in system memory
 * @sz: the size of the filter table
 * @end: the last header index
 * @curr_mem: current filter tables block in sys memory
 * @prev_mem: previous filter table block in sys memory
 */
struct ipa_flt_tbl {
	struct list_head head_flt_rule_list;
	u32 rule_cnt;
	bool in_sys;
	u32 sz;
	struct ipa_mem_buffer curr_mem;
	struct ipa_mem_buffer prev_mem;
	bool sticky_rear;
};

/**
 * struct ipa_rt_entry - IPA routing table entry
 * @link: entry's link in global routing table entries list
 * @rule: routing rule
 * @cookie: cookie used for validity check
 * @tbl: routing table
 * @hdr: header table
 * @hw_len: the length of the table
 */
struct ipa_rt_entry {
	struct list_head link;
	struct ipa_rt_rule rule;
	u32 cookie;
	struct ipa_rt_tbl *tbl;
	struct ipa_hdr_entry *hdr;
	u32 hw_len;
	int id;
};

/**
 * struct ipa_rt_tbl_set - collection of routing tables
 * @head_rt_tbl_list: collection of routing tables
 * @tbl_cnt: number of routing tables
 */
struct ipa_rt_tbl_set {
	struct list_head head_rt_tbl_list;
	u32 tbl_cnt;
};

/**
<<<<<<< HEAD
 * struct ipa_tree_node - handle database entry
 * @node: RB node
 * @hdl: handle
 */
struct ipa_tree_node {
	struct rb_node node;
	u32 hdl;
};

/**
 * struct ipa_ep_cfg_status - status configuration in IPA end-point
 * @status_en: Determines if end point supports Status Indications. SW should
 *	set this bit in order to enable Statuses. Output Pipe - send
 *	Status indications only if bit is set. Input Pipe - forward Status
 *	indication to STATUS_ENDP only if bit is set. Valid for Input
 *	and Output Pipes (IPA Consumer and Producer)
 * @status_ep: Statuses generated for this endpoint will be forwarded to the
 *	specifed Status End Point. Status endpoint needs to be
 *	configured with STATUS_EN=1 Valid only for Input Pipes (IPA
 *	Consumer)
 */
struct ipa_ep_cfg_status {
	bool status_en;
	u8 status_ep;
};

/**
=======
>>>>>>> a8b0f759
 * struct ipa_ep_context - IPA end point context
 * @valid: flag indicating id EP context is valid
 * @client: EP client type
 * @ep_hdl: EP's client SPS handle
 * @cfg: EP cionfiguration
 * @dst_pipe_index: destination pipe index
 * @rt_tbl_idx: routing table index
 * @connect: SPS connect
 * @priv: user provided information which will forwarded once the user is
 *        notified for new data avail
 * @client_notify: user provided CB for EP events notification, the event is
 *                 data revived.
 * @desc_fifo_in_pipe_mem: flag indicating if descriptors FIFO uses pipe memory
 * @data_fifo_in_pipe_mem: flag indicating if data FIFO uses pipe memory
 * @desc_fifo_pipe_mem_ofst: descriptors FIFO pipe memory offset
 * @data_fifo_pipe_mem_ofst: data FIFO pipe memory offset
 * @desc_fifo_client_allocated: if descriptors FIFO was allocated by a client
 * @data_fifo_client_allocated: if data FIFO was allocated by a client
 * @suspended: valid for B2B pipes, whether IPA EP is suspended
 * @skip_ep_cfg: boolean field that determines if EP should be configured
 *  by IPA driver
 */
struct ipa_ep_context {
	int valid;
	enum ipa_client_type client;
	struct sps_pipe *ep_hdl;
	struct ipa_ep_cfg cfg;
	struct ipa_ep_cfg_holb holb;
	struct ipa_ep_cfg_status status;
	u32 dst_pipe_index;
	u32 rt_tbl_idx;
	struct sps_connect connect;
	void *priv;
	void (*client_notify)(void *priv, enum ipa_dp_evt_type evt,
		       unsigned long data);
	bool desc_fifo_in_pipe_mem;
	bool data_fifo_in_pipe_mem;
	u32 desc_fifo_pipe_mem_ofst;
	u32 data_fifo_pipe_mem_ofst;
	bool desc_fifo_client_allocated;
	bool data_fifo_client_allocated;
	bool suspended;
	struct ipa_sys_context *sys;
	u32 avail_fifo_desc;
	u32 dflt_flt4_rule_hdl;
	u32 dflt_flt6_rule_hdl;
	bool skip_ep_cfg;
};

enum ipa_sys_pipe_policy {
	IPA_POLICY_INTR_MODE,
	IPA_POLICY_NOINTR_MODE,
	IPA_POLICY_INTR_POLL_MODE,
};

/**
 * struct ipa_sys_context - IPA endpoint context for system to BAM pipes
 * @head_desc_list: header descriptors list
 * @len: the size of the above list
 * @spinlock: protects the list and its size
 * @event: used to request CALLBACK mode from SPS driver
 * @ep: IPA EP context
 *
 * IPA context specific to the system-bam pipes a.k.a LAN IN/OUT and WAN
 */
struct ipa_sys_context {
	struct list_head head_desc_list;
	u32 len;
	spinlock_t spinlock;
	struct sps_register_event event;
	struct ipa_ep_context *ep;
	atomic_t curr_polling_state;
	struct delayed_work switch_to_intr_work;
	enum ipa_sys_pipe_policy policy;
	int (*pyld_hdlr)(struct sk_buff *skb, struct ipa_sys_context *sys);
	struct sk_buff *(*get_skb)(unsigned int len, gfp_t flags);
	void (*free_skb)(struct sk_buff *skb);
	u32 rx_buff_sz;
	u32 rx_pool_sz;
	struct workqueue_struct *wq;
	struct sk_buff *prev_skb;
	unsigned int len_rem;
	unsigned int len_pad;
	unsigned int len_partial;
	struct work_struct work;
	void (*sps_callback)(struct sps_event_notify *notify);
	enum sps_option sps_option;
	struct delayed_work replenish_rx_work;
};

/**
 * enum ipa_desc_type - IPA decriptors type
 *
 * IPA decriptors type, IPA supports DD and ICD but no CD
 */
enum ipa_desc_type {
	IPA_DATA_DESC,
	IPA_DATA_DESC_SKB,
	IPA_IMM_CMD_DESC
};

/**
 * struct ipa_tx_pkt_wrapper - IPA Tx packet wrapper
 * @type: specify if this packet is for the skb or immediate command
 * @mem: memory buffer used by this Tx packet
 * @work: work struct for current Tx packet
 * @link: linked to the wrappers on that pipe
 * @callback: IPA client provided callback
 * @user1: cookie1 for above callback
 * @user2: cookie2 for above callback
 * @sys: corresponding IPA sys context
 * @mult: valid only for first of a "multiple" transfer,
 * holds info for the "sps_transfer" buffer
 * @cnt: 1 for single transfers,
 * >1 and <0xFFFF for first of a "multiple" tranfer,
 * 0xFFFF for last desc, 0 for rest of "multiple' transfer
 * @bounce: va of bounce buffer
 *
 * This struct can wrap both data packet and immediate command packet.
 */
struct ipa_tx_pkt_wrapper {
	enum ipa_desc_type type;
	struct ipa_mem_buffer mem;
	struct work_struct work;
	struct list_head link;
	void (*callback)(void *user1, int user2);
	void *user1;
	int user2;
	struct ipa_sys_context *sys;
	struct ipa_mem_buffer mult;
	u32 cnt;
	void *bounce;
};

/**
 * struct ipa_desc - IPA descriptor
 * @type: skb or immediate command or plain old data
 * @pyld: points to skb
 * or kmalloc'ed immediate command parameters/plain old data
 * @len: length of the pyld
 * @opcode: for immediate commands
 * @callback: IPA client provided completion callback
 * @user1: cookie1 for above callback
 * @user2: cookie2 for above callback
 * @xfer_done: completion object for sync completion
 */
struct ipa_desc {
	enum ipa_desc_type type;
	void *pyld;
	u16 len;
	u16 opcode;
	void (*callback)(void *user1, int user2);
	void *user1;
	int user2;
	struct completion xfer_done;
};

/**
 * struct ipa_rx_pkt_wrapper - IPA Rx packet wrapper
 * @skb: skb
 * @dma_address: DMA address of this Rx packet
 * @link: linked to the Rx packets on that pipe
 * @len: how many bytes are copied into skb's flat buffer
 */
struct ipa_rx_pkt_wrapper {
	struct list_head link;
	struct ipa_rx_data data;
	u32 len;
	struct work_struct work;
	struct ipa_sys_context *sys;
};

/**
 * struct ipa_nat_mem - IPA NAT memory description
 * @class: pointer to the struct class
 * @dev: the dev_t of the device
 * @cdev: cdev of the device
 * @dev_num: device number
 * @vaddr: virtual address
 * @dma_handle: DMA handle
 * @size: NAT memory size
 * @is_mapped: flag indicating if NAT memory is mapped
 * @is_sys_mem: flag indicating if NAT memory is sys memory
 * @is_dev_init: flag indicating if NAT device is initialized
 * @lock: NAT memory mutex
 * @nat_base_address: nat table virutal address
 * @ipv4_rules_addr: base nat table address
 * @ipv4_expansion_rules_addr: expansion table address
 * @index_table_addr: index table address
 * @index_table_expansion_addr: index expansion table address
 * @size_base_tables: base table size
 * @size_expansion_tables: expansion table size
 * @public_ip_addr: ip address of nat table
 */
struct ipa_nat_mem {
	struct class *class;
	struct device *dev;
	struct cdev cdev;
	dev_t dev_num;
	void *vaddr;
	dma_addr_t dma_handle;
	size_t size;
	bool is_mapped;
	bool is_sys_mem;
	bool is_dev_init;
	struct mutex lock;
	void *nat_base_address;
	char *ipv4_rules_addr;
	char *ipv4_expansion_rules_addr;
	char *index_table_addr;
	char *index_table_expansion_addr;
	u32 size_base_tables;
	u32 size_expansion_tables;
	u32 public_ip_addr;
};

/**
 * enum ipa_hw_type - IPA hardware version type
 * @IPA_HW_None: IPA hardware version not defined
 * @IPA_HW_v1_0: IPA hardware version 1.0, corresponding to ELAN 1.0
 * @IPA_HW_v1_1: IPA hardware version 1.1, corresponding to ELAN 2.0
 * @IPA_HW_v2_0: IPA hardware version 2.0
 */
enum ipa_hw_type {
	IPA_HW_None = 0,
	IPA_HW_v1_0 = 1,
	IPA_HW_v1_1 = 2,
	IPA_HW_v2_0 = 3
};

/**
 * enum ipa_hw_mode - IPA hardware mode
 * @IPA_HW_Normal: Regular IPA hardware
 * @IPA_HW_Virtual: IPA hardware supporting virtual memory allocation
 * @IPA_HW_PCIE: IPA hardware supporting memory allocation over PCIE Bridge
 */
enum ipa_hw_mode {
	IPA_HW_MODE_NORMAL  = 0,
	IPA_HW_MODE_VIRTUAL = 1,
	IPA_HW_MODE_PCIE    = 2
};

enum ipa_config_this_ep {
	IPA_CONFIGURE_THIS_EP,
	IPA_DO_NOT_CONFIGURE_THIS_EP,
};

struct ipa_stats {
	u32 tx_sw_pkts;
	u32 tx_hw_pkts;
	u32 rx_pkts;
	u32 rx_excp_pkts[MAX_NUM_EXCP];
	u32 rx_repl_repost;
	u32 tx_pkts_compl;
	u32 rx_q_len;
	u32 msg_w[IPA_EVENT_MAX];
	u32 msg_r[IPA_EVENT_MAX];
	u32 a2_power_on_reqs_in;
	u32 a2_power_on_reqs_out;
	u32 a2_power_off_reqs_in;
	u32 a2_power_off_reqs_out;
	u32 a2_power_modem_acks;
	u32 a2_power_apps_acks;
	u32 stat_compl;
	u32 aggr_close;
	u32 wan_aggr_close;
};

struct ipa_wlan_stats {
	u32 rx_pkts_rcvd;
	u32 rx_pkts_status_rcvd;
	u32 rx_hd_processed;
	u32 rx_hd_reply;
	u32 rx_hd_rcvd;
	u32 rx_pkt_leak;
	u32 rx_dp_fail;
	u32 tx_buf_cnt;
	u32 tx_pkts_freed;
	u32 tx_pkts_rcvd;
};


struct ipa_controller;

/**
 * struct ipa_context - IPA context
 * @class: pointer to the struct class
 * @dev_num: device number
 * @dev: the dev_t of the device
 * @cdev: cdev of the device
 * @bam_handle: IPA driver's BAM handle
 * @ep: list of all end points
 * @flt_tbl: list of all IPA filter tables
 * @mode: IPA operating mode
 * @mmio: iomem
 * @ipa_wrapper_base: IPA wrapper base address
 * @glob_flt_tbl: global filter table
 * @hdr_tbl: IPA header table
 * @rt_tbl_set: list of routing tables each of which is a list of rules
 * @reap_rt_tbl_set: list of sys mem routing tables waiting to be reaped
 * @flt_rule_cache: filter rule cache
 * @rt_rule_cache: routing rule cache
 * @hdr_cache: header cache
 * @hdr_offset_cache: header offset cache
 * @rt_tbl_cache: routing table cache
 * @tx_pkt_wrapper_cache: Tx packets cache
 * @rx_pkt_wrapper_cache: Rx packets cache
 * @rt_idx_bitmap: routing table index bitmap
 * @lock: this does NOT protect the linked lists within ipa_sys_context
 * @smem_sz: shared memory size available for SW use starting
 *  from non-restricted bytes
 * @smem_restricted_bytes: the bytes that SW should not use in the shared mem
 * @nat_mem: NAT memory
 * @excp_hdr_hdl: exception header handle
 * @dflt_v4_rt_rule_hdl: default v4 routing rule handle
 * @dflt_v6_rt_rule_hdl: default v6 routing rule handle
 * @aggregation_type: aggregation type used on USB client endpoint
 * @aggregation_byte_limit: aggregation byte limit used on USB client endpoint
 * @aggregation_time_limit: aggregation time limit used on USB client endpoint
 * @hdr_tbl_lcl: where hdr tbl resides 1-local, 0-system
 * @hdr_mem: header memory
 * @ip4_rt_tbl_lcl: where ip4 rt tables reside 1-local; 0-system
 * @ip6_rt_tbl_lcl: where ip6 rt tables reside 1-local; 0-system
 * @ip4_flt_tbl_lcl: where ip4 flt tables reside 1-local; 0-system
 * @ip6_flt_tbl_lcl: where ip6 flt tables reside 1-local; 0-system
 * @empty_rt_tbl_mem: empty routing tables memory
 * @pipe_mem_pool: pipe memory pool
 * @dma_pool: special purpose DMA pool
 * @ipa_hw_type: type of IPA HW type (e.g. IPA 1.0, IPA 1.1 etc')
 * @ipa_hw_mode: mode of IPA HW mode (e.g. Normal, Virtual or over PCIe)
 * @use_ipa_bamdma_a2_bridge: used for indirect communication
 *  between IPA and A2 PER
 * @use_ipa_teth_bridge: use tethering bridge driver
 * @use_a2_service: the A2 service shall be used for A2 MUXing capability
 * @ipa_bus_hdl: msm driver handle for the data path bus
 * @ctrl: holds the core specific operations based on
 *  core version (vtable like)

 * IPA context - holds all relevant info about IPA driver and its state
 */
struct ipa_context {
	struct class *class;
	dev_t dev_num;
	struct device *dev;
	struct cdev cdev;
	u32 bam_handle;
	struct ipa_ep_context ep[IPA_NUM_PIPES];
	struct ipa_flt_tbl flt_tbl[IPA_NUM_PIPES][IPA_IP_MAX];
	void __iomem *mmio;
	u32 ipa_wrapper_base;
	struct ipa_flt_tbl glob_flt_tbl[IPA_IP_MAX];
	struct ipa_hdr_tbl hdr_tbl;
	struct ipa_rt_tbl_set rt_tbl_set[IPA_IP_MAX];
	struct ipa_rt_tbl_set reap_rt_tbl_set[IPA_IP_MAX];
	struct kmem_cache *flt_rule_cache;
	struct kmem_cache *rt_rule_cache;
	struct kmem_cache *hdr_cache;
	struct kmem_cache *hdr_offset_cache;
	struct kmem_cache *rt_tbl_cache;
	struct kmem_cache *tx_pkt_wrapper_cache;
	struct kmem_cache *rx_pkt_wrapper_cache;
	unsigned long rt_idx_bitmap[IPA_IP_MAX];
	struct mutex lock;
	u16 smem_sz;
	u16 smem_restricted_bytes;
	u16 smem_reqd_sz;
	struct ipa_nat_mem nat_mem;
	u32 excp_hdr_hdl;
	u32 dflt_v4_rt_rule_hdl;
	u32 dflt_v6_rt_rule_hdl;
	uint aggregation_type;
	uint aggregation_byte_limit;
	uint aggregation_time_limit;
	bool hdr_tbl_lcl;
	struct ipa_mem_buffer hdr_mem;
	bool ip4_rt_tbl_lcl;
	bool ip6_rt_tbl_lcl;
	bool ip4_flt_tbl_lcl;
	bool ip6_flt_tbl_lcl;
	struct ipa_mem_buffer empty_rt_tbl_mem;
	struct gen_pool *pipe_mem_pool;
	struct dma_pool *dma_pool;
	struct mutex ipa_active_clients_lock;
	int ipa_active_clients;
	u32 clnt_hdl_cmd;
	u32 clnt_hdl_data_in;
	u32 clnt_hdl_data_out;
	u8 a5_pipe_index;
	struct list_head intf_list;
	struct list_head msg_list;
	struct list_head pull_msg_list;
	struct mutex msg_lock;
	wait_queue_head_t msg_waitq;
	enum ipa_hw_type ipa_hw_type;
	enum ipa_hw_mode ipa_hw_mode;
	bool use_ipa_bamdma_a2_bridge;
	bool use_ipa_teth_bridge;
	bool use_a2_service;
	/* featurize if memory footprint becomes a concern */
	struct ipa_stats stats;
	void *smem_pipe_mem;
	u32 ipa_bus_hdl;
	struct ipa_controller *ctrl;
	struct idr ipa_idr;
	struct device *pdev;
	spinlock_t idr_lock;

	/* wlan related member */
	spinlock_t wlan_spinlock;
	spinlock_t ipa_tx_mul_spinlock;
	u32 wlan_comm_cnt;
	struct list_head wlan_comm_desc_list;
	struct ipa_wlan_stats wstats;
};

/**
 * struct ipa_route - IPA route
 * @route_dis: route disable
 * @route_def_pipe: route default pipe
 * @route_def_hdr_table: route default header table
 * @route_def_hdr_ofst: route default header offset table
 * @route_frag_def_pipe: Default pipe to route fragmented exception
 *    packets and frag new rule statues, if source pipe does not have
 *    a notification status pipe defined.
 */
struct ipa_route {
	u32 route_dis;
	u32 route_def_pipe;
	u32 route_def_hdr_table;
	u32 route_def_hdr_ofst;
	u8  route_frag_def_pipe;
};

/**
 * enum ipa_pipe_mem_type - IPA pipe memory type
 * @IPA_SPS_PIPE_MEM: Default, SPS dedicated pipe memory
 * @IPA_PRIVATE_MEM: IPA's private memory
 * @IPA_SYSTEM_MEM: System RAM, requires allocation
 */
enum ipa_pipe_mem_type {
	IPA_SPS_PIPE_MEM = 0,
	IPA_PRIVATE_MEM  = 1,
	IPA_SYSTEM_MEM   = 2,
};

/**
 * enum a2_mux_pipe_direction - IPA-A2 pipe direction
 */
enum a2_mux_pipe_direction {
	A2_TO_IPA = 0,
	IPA_TO_A2 = 1
};

/**
 * struct a2_mux_pipe_connection - A2 MUX pipe connection
 * @src_phy_addr: source physical address
 * @src_pipe_index: source pipe index
 * @dst_phy_addr: destination physical address
 * @dst_pipe_index: destination pipe index
 * @mem_type: pipe memory type
 * @data_fifo_base_offset: data FIFO base offset
 * @data_fifo_size: data FIFO size
 * @desc_fifo_base_offset: descriptors FIFO base offset
 * @desc_fifo_size: descriptors FIFO size
 */
struct a2_mux_pipe_connection {
	int			src_phy_addr;
	int			src_pipe_index;
	int			dst_phy_addr;
	int			dst_pipe_index;
	enum ipa_pipe_mem_type	mem_type;
	int			data_fifo_base_offset;
	int			data_fifo_size;
	int			desc_fifo_base_offset;
	int			desc_fifo_size;
};

struct ipa_plat_drv_res {
	bool use_ipa_bamdma_a2_bridge;
	bool use_ipa_teth_bridge;
	bool use_a2_service;
	u32 ipa_mem_base;
	u32 ipa_mem_size;
	u32 bam_mem_base;
	u32 bam_mem_size;
	u32 a2_bam_mem_base;
	u32 a2_bam_mem_size;
	u32 ipa_irq;
	u32 bam_irq;
	u32 a2_bam_irq;
	u32 ipa_pipe_mem_start_ofst;
	u32 ipa_pipe_mem_size;
	enum ipa_hw_type ipa_hw_type;
	enum ipa_hw_mode ipa_hw_mode;
	struct a2_mux_pipe_connection a2_to_ipa_pipe;
	struct a2_mux_pipe_connection ipa_to_a2_pipe;
	u32 ee;
};

struct ipa_controller {
	u32 ipa_clk_rate;
	void (*ipa_sram_read_settings)(void);
	void (*ipa_cfg_ep_hdr)(u32 pipe_number,
			const struct ipa_ep_cfg_hdr *ipa_ep_hdr_cfg);
	int (*ipa_cfg_ep_hdr_ext)(u32 pipe_number,
		const struct ipa_ep_cfg_hdr_ext *ipa_ep_hdr_ext_cfg);
	void (*ipa_cfg_ep_aggr)(u32 pipe_number,
			const struct ipa_ep_cfg_aggr *ipa_ep_agrr_cfg);
	int (*ipa_cfg_ep_deaggr)(u32 pipe_index,
			const struct ipa_ep_cfg_deaggr *ep_deaggr);
	void (*ipa_cfg_ep_nat)(u32 pipe_number,
			const struct ipa_ep_cfg_nat *ipa_ep_nat_cfg);
	void (*ipa_cfg_ep_mode)(u32 pipe_number, u32 dst_pipe_number,
			const struct ipa_ep_cfg_mode *ep_mode);
	void (*ipa_cfg_ep_route)(u32 pipe_index, u32 rt_tbl_index);
	void (*ipa_cfg_ep_holb)(u32 pipe_index,
			const struct ipa_ep_cfg_holb *ep_holb);
	void (*ipa_cfg_route)(struct ipa_route *route);
	int (*ipa_read_gen_reg)(char *buff, int max_len);
	int (*ipa_read_ep_reg)(char *buff, int max_len, int pipe);
	void (*ipa_write_dbg_cnt)(int option);
	int (*ipa_read_dbg_cnt)(char *buf, int max_len);
	void (*ipa_cfg_ep_status)(u32 clnt_hdl,
			const struct ipa_ep_cfg_status *ep_status);
	int (*ipa_commit_flt)(enum ipa_ip_type ip);
	int (*ipa_commit_rt)(enum ipa_ip_type ip);
	int (*ipa_commit_hdr)(void);
	void (*ipa_cfg_ep_cfg)(u32 clnt_hdl,
			const struct ipa_ep_cfg_cfg *cfg);
	void (*ipa_cfg_ep_metadata_mask)(u32 clnt_hdl,
			const struct ipa_ep_cfg_metadata_mask *metadata_mask);
	void (*ipa_enable_clks)(void);
	void (*ipa_disable_clks)(void);
	struct msm_bus_scale_pdata *msm_bus_data_ptr;

	void (*ipa_cfg_ep_metadata)(u32 pipe_number,
			const struct ipa_ep_cfg_metadata *);
};

extern struct ipa_context *ipa_ctx;

int ipa_get_a2_mux_pipe_info(enum a2_mux_pipe_direction pipe_dir,
				struct a2_mux_pipe_connection *pipe_connect);
int ipa_get_a2_mux_bam_info(u32 *a2_bam_mem_base, u32 *a2_bam_mem_size,
			    u32 *a2_bam_irq);
void teth_bridge_get_client_handles(u32 *producer_handle,
		u32 *consumer_handle);
int ipa_send_one(struct ipa_sys_context *sys, struct ipa_desc *desc,
		bool in_atomic);
int ipa_send(struct ipa_sys_context *sys, u32 num_desc, struct ipa_desc *desc,
		bool in_atomic);
int ipa_get_ep_mapping(enum ipa_client_type client);
int ipa_get_client_mapping(int pipe_idx);
int ipa_generate_hw_rule(enum ipa_ip_type ip,
			 const struct ipa_rule_attrib *attrib,
			 u8 **buf,
			 u16 *en_rule);
u8 *ipa_write_32(u32 w, u8 *dest);
u8 *ipa_write_16(u16 hw, u8 *dest);
u8 *ipa_write_8(u8 b, u8 *dest);
u8 *ipa_pad_to_32(u8 *dest);
int ipa_init_hw(void);
struct ipa_rt_tbl *__ipa_find_rt_tbl(enum ipa_ip_type ip, const char *name);
int ipa_set_single_ndp_per_mbim(bool);
int ipa_set_hw_timer_fix_for_mbim_aggr(bool);
void ipa_debugfs_init(void);
void ipa_debugfs_remove(void);

void ipa_dump_buff_internal(void *base, dma_addr_t phy_base, u32 size);
#ifdef IPA_DEBUG
#define IPA_DUMP_BUFF(base, phy_base, size) \
	ipa_dump_buff_internal(base, phy_base, size)
#else
#define IPA_DUMP_BUFF(base, phy_base, size)
#endif
int ipa_controller_static_bind(struct ipa_controller *controller,
		enum ipa_hw_type ipa_hw_type);
int ipa_cfg_route(struct ipa_route *route);
int ipa_send_cmd(u16 num_desc, struct ipa_desc *descr);
int ipa_cfg_filter(u32 disable);
int ipa_pipe_mem_init(u32 start_ofst, u32 size);
int ipa_pipe_mem_alloc(u32 *ofst, u32 size);
int ipa_pipe_mem_free(u32 ofst, u32 size);
int ipa_straddle_boundary(u32 start, u32 end, u32 boundary);
struct ipa_context *ipa_get_ctx(void);
void ipa_enable_clks(void);
void ipa_disable_clks(void);
void ipa_inc_client_enable_clks(void);
void ipa_dec_client_disable_clks(void);
int ipa_interrupts_init(u32 ipa_irq, u32 ee, struct device *ipa_dev);
int __ipa_del_rt_rule(u32 rule_hdl);
int __ipa_del_hdr(u32 hdr_hdl);
int __ipa_release_hdr(u32 hdr_hdl);
int _ipa_read_gen_reg_v1_0(char *buff, int max_len);
int _ipa_read_gen_reg_v1_1(char *buff, int max_len);
int _ipa_read_gen_reg_v2_0(char *buff, int max_len);
int _ipa_read_ep_reg_v1_0(char *buf, int max_len, int pipe);
int _ipa_read_ep_reg_v1_1(char *buf, int max_len, int pipe);
int _ipa_read_ep_reg_v2_0(char *buf, int max_len, int pipe);
void _ipa_write_dbg_cnt_v1(int option);
void _ipa_write_dbg_cnt_v2_0(int option);
int _ipa_read_dbg_cnt_v1(char *buf, int max_len);
int _ipa_read_dbg_cnt_v2_0(char *buf, int max_len);
void _ipa_enable_clks_v1(void);
void _ipa_enable_clks_v2_0(void);
void _ipa_disable_clks_v1(void);
void _ipa_disable_clks_v2_0(void);

static inline u32 ipa_read_reg(void *base, u32 offset)
{
	return ioread32(base + offset);
}

static inline u32 ipa_read_reg_field(void *base, u32 offset,
		u32 mask, u32 shift)
{
	return (ipa_read_reg(base, offset) & mask) >> shift;
}

static inline void ipa_write_reg(void *base, u32 offset, u32 val)
{
	iowrite32(val, base + offset);
}

int ipa_bridge_init(void);
void ipa_bridge_cleanup(void);

ssize_t ipa_read(struct file *filp, char __user *buf, size_t count,
		 loff_t *f_pos);
int ipa_pull_msg(struct ipa_msg_meta *meta, char *buff, size_t count);
int ipa_query_intf(struct ipa_ioc_query_intf *lookup);
int ipa_query_intf_tx_props(struct ipa_ioc_query_intf_tx_props *tx);
int ipa_query_intf_rx_props(struct ipa_ioc_query_intf_rx_props *rx);
int ipa_query_intf_ext_props(struct ipa_ioc_query_intf_ext_props *ext);

int a2_mux_init(void);
int a2_mux_exit(void);

void wwan_cleanup(void);

int teth_bridge_driver_init(enum ipa_hw_type ipa_hw_type);
void ipa_lan_rx_cb(void *priv, enum ipa_dp_evt_type evt, unsigned long data);

int __ipa_commit_flt_v1(enum ipa_ip_type ip);
int __ipa_commit_flt_v2(enum ipa_ip_type ip);
int __ipa_commit_rt_v1(enum ipa_ip_type ip);
int __ipa_commit_rt_v2(enum ipa_ip_type ip);
int __ipa_commit_hdr_v1(void);
int __ipa_commit_hdr_v2(void);
int ipa_generate_flt_eq(enum ipa_ip_type ip,
		const struct ipa_rule_attrib *attrib,
		struct ipa_ipfltri_rule_eq *eq_attrib);
void ipa_skb_recycle(struct sk_buff *skb);
void ipa_install_dflt_flt_rules(u32 ipa_ep_idx);
void ipa_delete_dflt_flt_rules(u32 ipa_ep_idx);

int ipa_enable_data_path(u32 clnt_hdl);
int ipa_disable_data_path(u32 clnt_hdl);
int ipa_id_alloc(void *ptr);
void *ipa_id_find(u32 id);
void ipa_id_remove(u32 id);

int ipa_cfg_ep_status(u32 clnt_hdl, const struct ipa_ep_cfg_status *ipa_ep_cfg);



#endif /* _IPA_I_H_ */<|MERGE_RESOLUTION|>--- conflicted
+++ resolved
@@ -287,17 +287,6 @@
 };
 
 /**
-<<<<<<< HEAD
- * struct ipa_tree_node - handle database entry
- * @node: RB node
- * @hdl: handle
- */
-struct ipa_tree_node {
-	struct rb_node node;
-	u32 hdl;
-};
-
-/**
  * struct ipa_ep_cfg_status - status configuration in IPA end-point
  * @status_en: Determines if end point supports Status Indications. SW should
  *	set this bit in order to enable Statuses. Output Pipe - send
@@ -315,8 +304,6 @@
 };
 
 /**
-=======
->>>>>>> a8b0f759
  * struct ipa_ep_context - IPA end point context
  * @valid: flag indicating id EP context is valid
  * @client: EP client type
