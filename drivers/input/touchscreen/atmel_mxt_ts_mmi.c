--- conflicted
+++ resolved
@@ -1418,11 +1418,7 @@
 			tool = MT_TOOL_FINGER;
 
 #ifdef CONFIG_WAKE_GESTURES
-<<<<<<< HEAD
-		if (data->suspended) {
-=======
 		if (atomic_read(&data->suspended)) {
->>>>>>> d6dd0c62
 		        x += 5000;
 		}
 #endif
