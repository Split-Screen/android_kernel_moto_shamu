/* Copyright (c) 2013-2015, The Linux Foundation. All rights reserved.
 *
 * This program is free software; you can redistribute it and/or modify
 * it under the terms of the GNU General Public License version 2 and
 * only version 2 as published by the Free Software Foundation.
 *
 * This program is distributed in the hope that it will be useful,
 * but WITHOUT ANY WARRANTY; without even the implied warranty of
 * MERCHANTABILITY or FITNESS FOR A PARTICULAR PURPOSE.  See the
 * GNU General Public License for more details.
 */

#ifndef __MSM_VFE_H__
#define __MSM_VFE_H__

#include <linux/clk.h>
#include <linux/interrupt.h>
#include <linux/completion.h>
#include <linux/io.h>
#include <linux/list.h>
#include <linux/delay.h>
#include <linux/avtimer.h>
#include <media/v4l2-subdev.h>
#include <media/msmb_isp.h>
#include <mach/msm_bus.h>
#include <mach/msm_bus_board.h>

#include "msm_buf_mgr.h"

#define MAX_NUM_WM 7
#define MAX_NUM_RDI 3
#define MAX_NUM_RDI_MASTER 3
#define MAX_NUM_COMPOSITE_MASK 4
#define MAX_NUM_STATS_COMP_MASK 2
#define MAX_INIT_FRAME_DROP 31
#define ISP_Q2 (1 << 2)

#define MAX_NUM_MAX_BUF_QUEUE 2
#define VFE_DEFAULT_BUF_QUEUE 0
#define VFE_SHARED_BUF_QUEUE  1

#define AVTIMER_MSW_PHY_ADDR 0xFE05300C
#define AVTIMER_LSW_PHY_ADDR 0xFE053008
#define AVTIMER_ITERATION_CTR 16

#define VFE_PING_FLAG 0xFFFFFFFF
#define VFE_PONG_FLAG 0x0

#define VFE_MAX_CFG_TIMEOUT 3000
#define STATS_COMP_BIT_MASK 0xFF0000

struct vfe_device;
struct msm_vfe_axi_stream;
struct msm_vfe_stats_stream;

struct vfe_subscribe_info {
	struct v4l2_fh *vfh;
	uint32_t active;
};

enum msm_isp_pack_fmt {
	QCOM,
	MIPI,
	DPCM6,
	DPCM8,
	PLAIN8,
	PLAIN16,
	MAX_ISP_PACK_FMT,
};

enum msm_isp_camif_update_state {
	NO_UPDATE,
	ENABLE_CAMIF,
	DISABLE_CAMIF,
	DISABLE_CAMIF_IMMEDIATELY
};

struct msm_isp_timestamp {
	/*Monotonic clock for v4l2 buffer*/
	struct timeval buf_time;
	/*Monotonic clock for VT */
	struct timeval vt_time;
	/*Wall clock for userspace event*/
	struct timeval event_time;
};

struct msm_vfe_irq_ops {
	void (*read_irq_status) (struct vfe_device *vfe_dev,
		uint32_t *irq_status0, uint32_t *irq_status1);
	void (*process_reg_update) (struct vfe_device *vfe_dev,
		uint32_t irq_status0, uint32_t irq_status1,
		struct msm_isp_timestamp *ts);
	void (*process_reset_irq) (struct vfe_device *vfe_dev,
		uint32_t irq_status0, uint32_t irq_status1);
	void (*process_halt_irq) (struct vfe_device *vfe_dev,
		uint32_t irq_status0, uint32_t irq_status1);
	void (*process_camif_irq) (struct vfe_device *vfe_dev,
		uint32_t irq_status0, uint32_t irq_status1,
		struct msm_isp_timestamp *ts);
	void (*process_axi_irq) (struct vfe_device *vfe_dev,
		uint32_t irq_status0, uint32_t irq_status1,
		struct msm_isp_timestamp *ts);
	void (*process_stats_irq) (struct vfe_device *vfe_dev,
		uint32_t irq_status0, uint32_t irq_status1,
		struct msm_isp_timestamp *ts);
};

struct msm_vfe_axi_ops {
	void (*reload_wm) (struct vfe_device *vfe_dev,
		uint32_t reload_mask);
	void (*enable_wm) (struct vfe_device *vfe_dev,
		uint8_t wm_idx, uint8_t enable);
	int32_t (*cfg_io_format) (struct vfe_device *vfe_dev,
		enum msm_vfe_axi_stream_src stream_src,
		uint32_t io_format);
	void (*cfg_framedrop) (struct vfe_device *vfe_dev,
		struct msm_vfe_axi_stream *stream_info);
	void (*clear_framedrop) (struct vfe_device *vfe_dev,
		struct msm_vfe_axi_stream *stream_info);
	void (*cfg_comp_mask) (struct vfe_device *vfe_dev,
		struct msm_vfe_axi_stream *stream_info);
	void (*clear_comp_mask) (struct vfe_device *vfe_dev,
		struct msm_vfe_axi_stream *stream_info);
	void (*cfg_wm_irq_mask) (struct vfe_device *vfe_dev,
		struct msm_vfe_axi_stream *stream_info);
	void (*clear_wm_irq_mask) (struct vfe_device *vfe_dev,
		struct msm_vfe_axi_stream *stream_info);

	void (*cfg_wm_reg) (struct vfe_device *vfe_dev,
		struct msm_vfe_axi_stream *stream_info,
		uint8_t plane_idx);
	void (*clear_wm_reg) (struct vfe_device *vfe_dev,
		struct msm_vfe_axi_stream *stream_info, uint8_t plane_idx);

	void (*cfg_wm_xbar_reg) (struct vfe_device *vfe_dev,
		struct msm_vfe_axi_stream *stream_info,
		uint8_t plane_idx);
	void (*clear_wm_xbar_reg) (struct vfe_device *vfe_dev,
		struct msm_vfe_axi_stream *stream_info, uint8_t plane_idx);

	void (*cfg_ub) (struct vfe_device *vfe_dev);

	void (*update_ping_pong_addr) (struct vfe_device *vfe_dev,
		uint8_t wm_idx, uint32_t pingpong_status, dma_addr_t paddr);

	uint32_t (*get_wm_mask) (uint32_t irq_status0, uint32_t irq_status1);
	uint32_t (*get_comp_mask) (uint32_t irq_status0, uint32_t irq_status1);
	uint32_t (*get_pingpong_status) (struct vfe_device *vfe_dev);
	long (*halt) (struct vfe_device *vfe_dev);
	void (*update_cgc_override) (struct vfe_device *vfe_dev,
		uint8_t wm_idx, uint8_t cgc_override);
};

struct msm_vfe_core_ops {
	void (*reg_update) (struct vfe_device *vfe_dev);
	long (*reset_hw) (struct vfe_device *vfe_dev);
	long (*soft_reset_hw) (struct vfe_device *vfe_dev);
	int (*init_hw) (struct vfe_device *vfe_dev);
	void (*init_hw_reg) (struct vfe_device *vfe_dev);
	void (*release_hw) (struct vfe_device *vfe_dev);
	void (*cfg_camif) (struct vfe_device *vfe_dev,
		struct msm_vfe_pix_cfg *pix_cfg);
	void (*update_camif_state) (struct vfe_device *vfe_dev,
		enum msm_isp_camif_update_state update_state);
	void (*cfg_rdi_reg) (struct vfe_device *vfe_dev,
		struct msm_vfe_rdi_cfg *rdi_cfg,
		enum msm_vfe_input_src input_src);
	int (*get_platform_data) (struct vfe_device *vfe_dev);
	void (*get_error_mask) (uint32_t *error_mask0, uint32_t *error_mask1);
	void (*process_error_status) (struct vfe_device *vfe_dev);
};
struct msm_vfe_stats_ops {
	int (*get_stats_idx) (enum msm_isp_stats_type stats_type);
	int (*check_streams) (struct msm_vfe_stats_stream *stream_info);
	void (*cfg_framedrop) (struct vfe_device *vfe_dev,
		struct msm_vfe_stats_stream *stream_info);
	void (*clear_framedrop) (struct vfe_device *vfe_dev,
		struct msm_vfe_stats_stream *stream_info);
	void (*cfg_comp_mask) (struct vfe_device *vfe_dev,
		uint32_t stats_mask, uint8_t enable);
	void (*cfg_wm_irq_mask) (struct vfe_device *vfe_dev,
		struct msm_vfe_stats_stream *stream_info);
	void (*clear_wm_irq_mask) (struct vfe_device *vfe_dev,
		struct msm_vfe_stats_stream *stream_info);

	void (*cfg_wm_reg) (struct vfe_device *vfe_dev,
		struct msm_vfe_stats_stream *stream_info);
	void (*clear_wm_reg) (struct vfe_device *vfe_dev,
		struct msm_vfe_stats_stream *stream_info);

	void (*cfg_ub) (struct vfe_device *vfe_dev);

	void (*enable_module) (struct vfe_device *vfe_dev,
		uint32_t stats_mask, uint8_t enable);

	void (*update_ping_pong_addr) (struct vfe_device *vfe_dev,
		struct msm_vfe_stats_stream *stream_info,
		uint32_t pingpong_status, dma_addr_t paddr);

	uint32_t (*get_frame_id) (struct vfe_device *vfe_dev);
	uint32_t (*get_wm_mask) (uint32_t irq_status0, uint32_t irq_status1);
	uint32_t (*get_comp_mask) (uint32_t irq_status0, uint32_t irq_status1);
	uint32_t (*get_pingpong_status) (struct vfe_device *vfe_dev);

	void (*update_cgc_override) (struct vfe_device *vfe_dev,
		uint32_t stats_mask, uint8_t enable);
};

struct msm_vfe_ops {
	struct msm_vfe_irq_ops irq_ops;
	struct msm_vfe_axi_ops axi_ops;
	struct msm_vfe_core_ops core_ops;
	struct msm_vfe_stats_ops stats_ops;
};

struct msm_vfe_hardware_info {
	int num_iommu_ctx;
	/* secure iommu ctx nums */
	int num_iommu_secure_ctx;
	int vfe_clk_idx;
	struct msm_vfe_ops vfe_ops;
	struct msm_vfe_axi_hardware_info *axi_hw_info;
	struct msm_vfe_stats_hardware_info *stats_hw_info;
	struct v4l2_subdev_internal_ops *subdev_internal_ops;
	struct v4l2_subdev_ops *subdev_ops;
	uint32_t dmi_reg_offset;
};

struct msm_vfe_axi_hardware_info {
	uint8_t num_wm;
	uint8_t num_rdi;
	uint8_t num_rdi_master;
	uint8_t num_comp_mask;
	uint32_t min_wm_ub;
};

enum msm_vfe_axi_state {
	AVALIABLE,
	INACTIVE,
	ACTIVE,
	PAUSED,
	START_PENDING,
	STOP_PENDING,
	PAUSE_PENDING,
	RESUME_PENDING,
	STARTING,
	STOPPING,
	PAUSING,
	RESUMING,
};

enum msm_vfe_axi_cfg_update_state {
	NO_AXI_CFG_UPDATE,
	APPLYING_UPDATE_RESUME,
	UPDATE_REQUESTED,
};

#define VFE_NO_DROP            0xFFFFFFFF
#define VFE_DROP_EVERY_2FRAME  0x55555555
#define VFE_DROP_EVERY_4FRAME  0x11111111
#define VFE_DROP_EVERY_8FRAME  0x01010101
#define VFE_DROP_EVERY_16FRAME 0x00010001
#define VFE_DROP_EVERY_32FRAME 0x00000001

enum msm_vfe_axi_stream_type {
	CONTINUOUS_STREAM,
	BURST_STREAM,
};

struct msm_vfe_frame_request_queue {
	struct list_head list;
	uint8_t request_frame_buff_q;
	uint8_t need_divert;
	uint8_t cmd_used;
};

#define MSM_VFE_REQUESTQ_SIZE 8

struct msm_vfe_axi_stream {
	uint32_t frame_id;
	enum msm_vfe_axi_state state;
	enum msm_vfe_axi_stream_src stream_src;
	uint8_t num_planes;
	uint8_t wm[MAX_PLANES_PER_STREAM];
	uint32_t output_format;/*Planar/RAW/Misc*/
	struct msm_vfe_axi_plane_cfg plane_cfg[MAX_PLANES_PER_STREAM];
	uint8_t comp_mask_index;
	struct msm_isp_buffer *buf[2];
	uint32_t session_id;
	uint32_t stream_id;
	uint32_t bufq_handle[MAX_NUM_MAX_BUF_QUEUE];
	uint8_t controllable_output;
	uint8_t request_frm_num;
	uint8_t requestq_idx;
	spinlock_t request_lock;
	struct list_head request_q;
	struct msm_vfe_frame_request_queue
			request_queue_cmd[MSM_VFE_REQUESTQ_SIZE];
	uint32_t stream_handle;
	uint8_t buf_divert;
	enum msm_vfe_axi_stream_type stream_type;
	uint32_t vt_enable;
	uint32_t frame_based;
	uint32_t framedrop_period;
	uint32_t framedrop_pattern;
	uint32_t num_burst_capture;/*number of frame to capture*/
	uint32_t init_frame_drop;
	uint32_t burst_frame_count;/*number of sof before burst stop*/
	uint8_t framedrop_update;
	spinlock_t lock;

	/*Bandwidth calculation info*/
	uint32_t max_width;
	/*Based on format plane size in Q2. e.g NV12 = 1.5*/
	uint32_t format_factor;
	uint32_t bandwidth;

	/*Run time update variables*/
	uint32_t runtime_init_frame_drop;
	uint32_t runtime_burst_frame_count;/*number of sof before burst stop*/
	uint32_t runtime_num_burst_capture;
	uint8_t runtime_framedrop_update;
	uint32_t runtime_output_format;
};

struct msm_vfe_axi_composite_info {
	uint32_t stream_handle;
	uint32_t stream_composite_mask;
};

struct msm_vfe_src_info {
	uint32_t frame_id;
	uint8_t active;
	uint8_t pix_stream_count;
	uint8_t raw_stream_count;
	enum msm_vfe_inputmux input_mux;
	uint32_t width;
	long pixel_clock;
	uint32_t input_format;/*V4L2 pix format with bayer pattern*/
	struct timeval time_stamp;
<<<<<<< HEAD
=======
	uint32_t last_updt_frm_id;
>>>>>>> b42f3021
};

enum msm_wm_ub_cfg_type {
	MSM_WM_UB_CFG_DEFAULT,
	MSM_WM_UB_EQUAL_SLICING,
	MSM_WM_UB_CFG_MAX_NUM
};

struct msm_vfe_axi_shared_data {
	struct msm_vfe_axi_hardware_info *hw_info;
	struct msm_vfe_axi_stream stream_info[MAX_NUM_STREAM];
	uint32_t free_wm[MAX_NUM_WM];
	uint32_t wm_image_size[MAX_NUM_WM];
	enum msm_wm_ub_cfg_type wm_ub_cfg_policy;
	uint8_t num_used_wm;
	uint8_t num_active_stream;
	struct msm_vfe_axi_composite_info
		composite_info[MAX_NUM_COMPOSITE_MASK];
	uint8_t num_used_composite_mask;
	uint32_t stream_update;
	atomic_t axi_cfg_update;
	enum msm_isp_camif_update_state pipeline_update;
	struct msm_vfe_src_info src_info[VFE_SRC_MAX];
	uint16_t stream_handle_cnt;
	uint32_t event_mask;
};

struct msm_vfe_stats_hardware_info {
	uint32_t stats_capability_mask;
	uint8_t *stats_ping_pong_offset;
	uint8_t num_stats_type;
	uint8_t num_stats_comp_mask;
};

enum msm_vfe_stats_state {
	STATS_AVALIABLE,
	STATS_INACTIVE,
	STATS_ACTIVE,
	STATS_START_PENDING,
	STATS_STOP_PENDING,
	STATS_STARTING,
	STATS_STOPPING,
};

struct msm_vfe_stats_stream {
	uint32_t session_id;
	uint32_t stream_id;
	uint32_t stream_handle;
	uint32_t composite_flag;
	enum msm_isp_stats_type stats_type;
	enum msm_vfe_stats_state state;
	uint32_t framedrop_pattern;
	uint32_t framedrop_period;
	uint32_t irq_subsample_pattern;
	uint32_t init_stats_frame_drop;

	uint32_t buffer_offset;
	struct msm_isp_buffer *buf[2];
	uint32_t bufq_handle;
};

struct msm_vfe_stats_shared_data {
	struct msm_vfe_stats_stream stream_info[MSM_ISP_STATS_MAX];
	uint8_t num_active_stream;
	atomic_t stats_comp_mask[MAX_NUM_STATS_COMP_MASK];
	uint16_t stream_handle_cnt;
	atomic_t stats_update;
};

struct msm_vfe_tasklet_queue_cmd {
	struct list_head list;
	uint32_t vfeInterruptStatus0;
	uint32_t vfeInterruptStatus1;
	struct msm_isp_timestamp ts;
	uint8_t cmd_used;
};

#define MSM_VFE_TASKLETQ_SIZE 200

struct msm_vfe_error_info {
	uint32_t error_mask0;
	uint32_t error_mask1;
	uint32_t violation_status;
	uint32_t camif_status;
	uint32_t stream_framedrop_count[MAX_NUM_STREAM];
	uint32_t stats_framedrop_count[MSM_ISP_STATS_MAX];
	uint32_t info_dump_frame_count;
	uint32_t error_count;
};

struct vfe_device {
	struct platform_device *pdev;
	struct msm_sd_subdev subdev;
	struct resource *vfe_irq;
	struct resource *vfe_mem;
	struct resource *vfe_vbif_mem;
	struct resource *vfe_io;
	struct resource *vfe_vbif_io;
	void __iomem *vfe_base;
	void __iomem *vfe_vbif_base;

	struct device *iommu_ctx[MAX_IOMMU_CTX];
	/*Add secure context banks*/
	struct device *iommu_secure_ctx[MAX_IOMMU_CTX];

	struct regulator *fs_vfe;
	struct clk *vfe_clk[7];

	uint32_t bus_perf_client;

	struct completion reset_complete;
	struct completion halt_complete;
	struct completion stream_config_complete;
	struct completion stats_config_complete;
	struct mutex realtime_mutex;
	struct mutex core_mutex;

	atomic_t irq_cnt;
	uint8_t taskletq_idx;
	spinlock_t  tasklet_lock;
	spinlock_t  shared_data_lock;
	struct list_head tasklet_q;
	struct tasklet_struct vfe_tasklet;
	struct msm_vfe_tasklet_queue_cmd
		tasklet_queue_cmd[MSM_VFE_TASKLETQ_SIZE];

	uint32_t vfe_hw_version;
	struct msm_vfe_hardware_info *hw_info;
	struct msm_vfe_axi_shared_data axi_data;
	struct msm_vfe_stats_shared_data stats_data;
	struct msm_vfe_error_info error_info;
	struct msm_isp_buf_mgr *buf_mgr;
	int dump_reg;
	int vfe_clk_idx;
	uint32_t vfe_open_cnt;
	uint8_t vt_enable;
	void __iomem *p_avtimer_msw;
	void __iomem *p_avtimer_lsw;
	uint8_t ignore_error;
};

#endif<|MERGE_RESOLUTION|>--- conflicted
+++ resolved
@@ -338,10 +338,7 @@
 	long pixel_clock;
 	uint32_t input_format;/*V4L2 pix format with bayer pattern*/
 	struct timeval time_stamp;
-<<<<<<< HEAD
-=======
 	uint32_t last_updt_frm_id;
->>>>>>> b42f3021
 };
 
 enum msm_wm_ub_cfg_type {
